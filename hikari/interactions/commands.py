# -*- coding: utf-8 -*-
# cython: language_level=3
# Copyright (c) 2020 Nekokatt
# Copyright (c) 2021 davfsa
#
# Permission is hereby granted, free of charge, to any person obtaining a copy
# of this software and associated documentation files (the "Software"), to deal
# in the Software without restriction, including without limitation the rights
# to use, copy, modify, merge, publish, distribute, sublicense, and/or sell
# copies of the Software, and to permit persons to whom the Software is
# furnished to do so, subject to the following conditions:
#
# The above copyright notice and this permission notice shall be included in all
# copies or substantial portions of the Software.
#
# THE SOFTWARE IS PROVIDED "AS IS", WITHOUT WARRANTY OF ANY KIND, EXPRESS OR
# IMPLIED, INCLUDING BUT NOT LIMITED TO THE WARRANTIES OF MERCHANTABILITY,
# FITNESS FOR A PARTICULAR PURPOSE AND NONINFRINGEMENT. IN NO EVENT SHALL THE
# AUTHORS OR COPYRIGHT HOLDERS BE LIABLE FOR ANY CLAIM, DAMAGES OR OTHER
# LIABILITY, WHETHER IN AN ACTION OF CONTRACT, TORT OR OTHERWISE, ARISING FROM,
# OUT OF OR IN CONNECTION WITH THE SOFTWARE OR THE USE OR OTHER DEALINGS IN THE
# SOFTWARE.
"""Models and enums used for Discord's Slash Commands interaction flow."""
from __future__ import annotations

__all__: typing.List[str] = [
    "Command",
    "CommandChoice",
    "CommandInteractionOption",
    "CommandInteraction",
    "CommandOption",
    "COMMAND_RESPONSE_TYPES",
    "CommandResponseTypesT",
    "InteractionChannel",
    "ResolvedOptionData",
    "OptionType",
]

import typing

import attr

from hikari import channels
from hikari import snowflakes
from hikari import traits
from hikari import undefined
from hikari.interactions import bases
from hikari.internal import attr_extensions
from hikari.internal import enums

if typing.TYPE_CHECKING:
    from hikari import guilds
    from hikari import permissions as permissions_
    from hikari import users as users_
    from hikari.api import special_endpoints


COMMAND_RESPONSE_TYPES: typing.Final[typing.AbstractSet[CommandResponseTypesT]] = frozenset(
    [bases.ResponseType.MESSAGE_CREATE, bases.ResponseType.DEFERRED_MESSAGE_CREATE]
)
"""Set of the response types which are valid for a command interaction.

This includes:

* `hikari.interactions.bases.ResponseType.MESSAGE_CREATE`
* `hikari.interactions.bases.ResponseType.DEFERRED_MESSAGE_CREATE`
"""

CommandResponseTypesT = typing.Union[
    typing.Literal[bases.ResponseType.MESSAGE_CREATE],
    typing.Literal[4],
    typing.Literal[bases.ResponseType.DEFERRED_MESSAGE_CREATE],
    typing.Literal[5],
]
"""Type-hint of the response types which are valid for a command interaction.

The following types are valid for this:

* `hikari.interactions.bases.ResponseType.MESSAGE_CREATE`/`4`
* `hikari.interactions.bases.ResponseType.DEFERRED_MESSAGE_CREATE`/`5`
"""


@typing.final
class OptionType(int, enums.Enum):
    """The type of a command option."""

    SUB_COMMAND = 1
    """Denotes a command option where the value will be a sub command."""

    SUB_COMMAND_GROUP = 2
    """Denotes a command option where the value will be a sub command group."""

    STRING = 3
    """Denotes a command option where the value will be a string."""

    INTEGER = 4
    """Denotes a command option where the value will be a int.

    This is range limited between -2^53 and 2^53.
    """

    BOOLEAN = 5
    """Denotes a command option where the value will be a bool."""

    USER = 6
    """Denotes a command option where the value will be resolved to a user."""

    CHANNEL = 7
    """Denotes a command option where the value will be resolved to a channel."""

    ROLE = 8
    """Denotes a command option where the value will be resolved to a role."""

    MENTIONABLE = 9
    """Denotes a command option where the value will be a snowflake ID."""

    FLOAT = 10
    """Denotes a command option where the value will be a float.

    This is range limited between -2^53 and 2^53.
    """


@attr_extensions.with_copy
@attr.define(hash=False, kw_only=True, weakref_slot=False)
class CommandChoice:
    """Represents the choices set for an application command's argument."""

    name: str = attr.field(repr=True)
    """The choice's name (inclusively between 1-100 characters)."""

    value: typing.Union[str, int, float] = attr.field(repr=True)
    """Value of the choice (up to 100 characters if a string)."""


@attr_extensions.with_copy
@attr.define(hash=False, kw_only=True, weakref_slot=False)
class CommandOption:
    """Represents an application command's argument."""

    type: typing.Union[OptionType, int] = attr.field(repr=True)
    """The type of command option this is."""

    name: str = attr.field(repr=True)
    r"""The command option's name.

    !!! note
        This will match the regex `^[a-z0-9_-]{1,32}$`.
    """

    description: str = attr.field(repr=False)
    """The command option's description.

    !!! note
        This will be inclusively between 1-100 characters in length.
    """

    is_required: bool = attr.field(repr=False)
    """Whether this command """

    choices: typing.Optional[typing.Sequence[CommandChoice]] = attr.field(default=None, repr=False)
    """A sequence of up to (and including) 25 choices for this command.

    This will be `builtins.None` if the input values for this option aren't
    limited to specific values or if it's a subcommand or subcommand-group type
    option.
    """

    options: typing.Optional[typing.Sequence[CommandOption]] = attr.field(default=None, repr=False)
    """Sequence of up to (and including) 25 of the options for this command option."""


@attr_extensions.with_copy
@attr.define(hash=True, kw_only=True, weakref_slot=False)
class Command(snowflakes.Unique):
    """Represents an application command on Discord."""

    app: traits.RESTAware = attr.field(eq=False, hash=False, repr=False)
    """The client application that models may use for procedures."""

    id: snowflakes.Snowflake = attr.field(hash=True, repr=True)
    # <<inherited docstring from Unique>>.

    application_id: snowflakes.Snowflake = attr.field(eq=False, hash=False, repr=True)
    """ID of the application this command belongs to."""

    name: str = attr.field(eq=False, hash=False, repr=True)
    r"""The command's name.

    !!! note
        This will match the regex `^[a-z0-9_-]{1,32}$`.
    """

    description: str = attr.field(eq=False, hash=False, repr=False)
    """The command's description.

    !!! note
        This will be inclusively between 1-100 characters in length.
    """

    options: typing.Optional[typing.Sequence[CommandOption]] = attr.field(eq=False, hash=False, repr=False)
    """Sequence of up to (and including) 25 of the options for this command."""

    guild_id: typing.Optional[snowflakes.Snowflake] = attr.field(eq=False, hash=False, repr=False)
    """ID of the guild this command is in.

    This will be `builtins.None` if this is a global command.
    """

    async def fetch_self(self) -> Command:
        """Fetch an up-to-date version of this command object.

        Returns
        -------
        hikari.interactions.commands.Command
            Object of the fetched command.

        Raises
        ------
        hikari.errors.ForbiddenError
            If you cannot access the target command.
        hikari.errors.NotFoundError
            If the command isn't found.
        hikari.errors.UnauthorizedError
            If you are unauthorized to make the request (invalid/missing token).
        hikari.errors.RateLimitTooLongError
            Raised in the event that a rate limit occurs that is
            longer than `max_rate_limit` when making a request.
        hikari.errors.RateLimitedError
            Usually, Hikari will handle and retry on hitting
            rate-limits automatically. This includes most bucket-specific
            rate-limits and global rate-limits. In some rare edge cases,
            however, Discord implements other undocumented rules for
            rate-limiting, such as limits per attribute. These cannot be
            detected or handled normally by Hikari due to their undocumented
            nature, and will trigger this exception if they occur.
        hikari.errors.InternalServerError
            If an internal error occurs on Discord while handling the request.
        """
        return await self.app.rest.fetch_application_command(
            self.application_id, self.id, undefined.UNDEFINED if self.guild_id is None else self.guild_id
        )

    async def edit(
        self,
        *,
        name: undefined.UndefinedOr[str] = undefined.UNDEFINED,
        description: undefined.UndefinedOr[str] = undefined.UNDEFINED,
        options: undefined.UndefinedOr[typing.Sequence[CommandOption]] = undefined.UNDEFINED,
    ) -> Command:
        """Edit this command.

        Other Parameters
        ----------------
        guild : hikari.undefined.UndefinedOr[hikari.snowflakes.SnowflakeishOr[hikari.guilds.PartialGuild]]
            Object or ID of the guild to edit a command for if this is a guild
            specific command. Leave this as `hikari.undefined.UNDEFINED` to delete
            a global command.
        name : hikari.undefined.UndefinedOr[builtins.str]
            The name to set for the command. Leave as `hikari.undefined.UNDEFINED`
            to not change.
        description : hikari.undefined.UndefinedOr[builtins.str]
            The description to set for the command. Leave as `hikari.undefined.UNDEFINED`
            to not change.
        options : hikari.undefined.UndefinedOr[typing.Sequence[hikari.interactions.commands.CommandOption]]
            A sequence of up to 10 options to set for this command. Leave this as
            `hikari.undefined.UNDEFINED` to not change.

        Returns
        -------
        hikari.interactions.commands.Command
            The edited command object.

        Raises
        ------
        hikari.errors.ForbiddenError
            If you cannot access the application's commands.
        hikari.errors.NotFoundError
            If the application or command isn't found.
        hikari.errors.BadRequestError
            If any of the fields that are passed have an invalid value.
        hikari.errors.UnauthorizedError
            If you are unauthorized to make the request (invalid/missing token).
        hikari.errors.RateLimitTooLongError
            Raised in the event that a rate limit occurs that is
            longer than `max_rate_limit` when making a request.
        hikari.errors.RateLimitedError
            Usually, Hikari will handle and retry on hitting
            rate-limits automatically. This includes most bucket-specific
            rate-limits and global rate-limits. In some rare edge cases,
            however, Discord implements other undocumented rules for
            rate-limiting, such as limits per attribute. These cannot be
            detected or handled normally by Hikari due to their undocumented
            nature, and will trigger this exception if they occur.
        hikari.errors.InternalServerError
            If an internal error occurs on Discord while handling the request.
        """
        return await self.app.rest.edit_application_command(
            self.application_id,
            self.id,
            undefined.UNDEFINED if self.guild_id is None else self.guild_id,
            name=name,
            description=description,
            options=options,
        )

    async def delete(self) -> None:
        """Delete this command.

        Raises
        ------
        hikari.errors.ForbiddenError
            If you cannot access the application's commands.
        hikari.errors.NotFoundError
            If the application or command isn't found.
        hikari.errors.UnauthorizedError
            If you are unauthorized to make the request (invalid/missing token).
        hikari.errors.RateLimitTooLongError
            Raised in the event that a rate limit occurs that is
            longer than `max_rate_limit` when making a request.
        hikari.errors.RateLimitedError
            Usually, Hikari will handle and retry on hitting
            rate-limits automatically. This includes most bucket-specific
            rate-limits and global rate-limits. In some rare edge cases,
            however, Discord implements other undocumented rules for
            rate-limiting, such as limits per attribute. These cannot be
            detected or handled normally by Hikari due to their undocumented
            nature, and will trigger this exception if they occur.
        hikari.errors.InternalServerError
            If an internal error occurs on Discord while handling the request.
        """
        await self.app.rest.delete_application_command(
            self.application_id, self.id, undefined.UNDEFINED if self.guild_id is None else self.guild_id
        )


@attr_extensions.with_copy
@attr.define(hash=True, kw_only=True, weakref_slot=False)
class InteractionChannel(channels.PartialChannel):
    """Represents partial channels returned as resolved entities on interactions."""

    permissions: permissions_.Permissions = attr.field(eq=False, hash=False, repr=True)
    """Permissions the command's executor has in this channel."""


@attr_extensions.with_copy
@attr.define(hash=False, kw_only=True, weakref_slot=False)
class ResolvedOptionData:
    """Represents the resolved objects of entities referenced in a command's options."""

    users: typing.Mapping[snowflakes.Snowflake, users_.User] = attr.field(repr=False)
    """Mapping of snowflake IDs to the resolved option user objects."""

    members: typing.Mapping[snowflakes.Snowflake, bases.InteractionMember] = attr.field(repr=False)
    """Mapping of snowflake IDs to the resolved option member objects."""

    roles: typing.Mapping[snowflakes.Snowflake, guilds.Role] = attr.field(repr=False)
    """Mapping of snowflake IDs to the resolved option role objects."""

    channels: typing.Mapping[snowflakes.Snowflake, InteractionChannel] = attr.field(repr=False)
    """Mapping of snowflake iDs to the resolved option partial channel objects."""


@attr_extensions.with_copy
@attr.define(hash=False, kw_only=True, weakref_slot=False)
class CommandInteractionOption:
    """Represents the options passed for a command interaction."""

    name: str = attr.field(repr=True)
    """Name of this option."""

    type: typing.Union[OptionType, int] = attr.field(repr=True)
    """Type of this option."""

    value: typing.Union[str, int, bool, float, None] = attr.field(repr=True)
    """Value provided for this option.

    Either `CommandInteractionOption.value` or `CommandInteractionOption.options`
    will be provided with `value` being provided when an option is provided as a
    parameter with a value and `options` being provided when an option donates a
    subcommand or group.
    """

    options: typing.Optional[typing.Sequence[CommandInteractionOption]] = attr.field(repr=True)
    """Options provided for this option.

    Either `CommandInteractionOption.value` or `CommandInteractionOption.options`
    will be provided with `value` being provided when an option is provided as a
    parameter with a value and `options` being provided when an option donates a
    subcommand or group.
    """


@attr_extensions.with_copy
@attr.define(hash=True, kw_only=True, weakref_slot=False)
class CommandInteraction(bases.MessageResponseMixin[CommandResponseTypesT]):
    """Represents a command interaction on Discord."""

    channel_id: snowflakes.Snowflake = attr.field(eq=False, hash=False, repr=True)
    """ID of the channel this command interaction event was triggered in."""

    guild_id: typing.Optional[snowflakes.Snowflake] = attr.field(eq=False, hash=False, repr=True)
    """ID of the guild this command interaction event was triggered in.

    This will be `builtins.None` for command interactions triggered in DMs.
    """

    member: typing.Optional[bases.InteractionMember] = attr.field(eq=False, hash=False, repr=True)
    """The member who triggered this command interaction.

    This will be `builtins.None` for command interactions triggered in DMs.

    !!! note
        This member object comes with the extra field `permissions` which
        contains the member's permissions in the current channel.
    """

    user: users_.User = attr.field(eq=False, hash=False, repr=True)
    """The user who triggered this command interaction."""

    command_id: snowflakes.Snowflake = attr.field(eq=False, hash=False, repr=True)
    """ID of the command being invoked."""

    command_name: str = attr.field(eq=False, hash=False, repr=True)
    """Name of the command being invoked."""

    options: typing.Optional[typing.Sequence[CommandInteractionOption]] = attr.field(eq=False, hash=False, repr=True)
    """Parameter values provided by the user invoking this command."""

    resolved: typing.Optional[ResolvedOptionData] = attr.field(eq=False, hash=False, repr=False)
    """Mappings of the objects resolved for the provided command options."""

    def build_response(self) -> special_endpoints.InteractionMessageBuilder:
        """Get a message response builder for use in the REST server flow.

        !!! note
            For interactions received over the gateway
            `CommandInteraction.create_initial_response` should be used to set
            the interaction response message.

        Examples
        --------
        ```py
        async def handle_command_interaction(interaction: CommandInteraction) -> InteractionMessageBuilder:
            return (
                interaction
                .build_response()
                .add_embed(Embed(description="Hi there"))
                .set_content("Konnichiwa")
            )
        ```

        Returns
        -------
        hikari.api.special_endpoints.InteractionMessageBuilder
            Interaction message response builder object.
        """
        return self.app.rest.interaction_message_builder(bases.ResponseType.MESSAGE_CREATE)

    def build_deferred_response(self) -> special_endpoints.InteractionDeferredBuilder:
        """Get a deferred message response builder for use in the REST server flow.

        !!! note
            For interactions received over the gateway
            `CommandInteraction.create_initial_response` should be used to set
            the interaction response message.

        !!! note
            Unlike `hikari.api.special_endpoints.InteractionMessageBuilder`,
            the result of this call can be returned as is without any modifications
            being made to it.

        Returns
        -------
        hikari.api.special_endpoints.InteractionMessageBuilder
            Deferred interaction message response builder object.
        """
        return self.app.rest.interaction_deferred_builder(bases.ResponseType.DEFERRED_MESSAGE_CREATE)

    async def fetch_channel(self) -> channels.TextChannel:
        """Fetch the guild channel this was triggered in.

        Returns
        -------
        hikari.channels.TextChannel
            The requested partial channel derived object of the channel this was
            triggered in.

        Raises
        ------
        hikari.errors.UnauthorizedError
            If you are unauthorized to make the request (invalid/missing token).
        hikari.errors.ForbiddenError
            If you are missing the `READ_MESSAGES` permission in the channel.
        hikari.errors.NotFoundError
            If the channel is not found.
        hikari.errors.RateLimitTooLongError
            Raised in the event that a rate limit occurs that is
            longer than `max_rate_limit` when making a request.
<<<<<<< HEAD
=======
        hikari.errors.RateLimitedError
            Usually, Hikari will handle and retry on hitting
            rate-limits automatically. This includes most bucket-specific
            rate-limits and global rate-limits. In some rare edge cases,
            however, Discord implements other undocumented rules for
            rate-limiting, such as limits per attribute. These cannot be
            detected or handled normally by Hikari due to their undocumented
            nature, and will trigger this exception if they occur.
        hikari.errors.InternalServerError
            If an internal error occurs on Discord while handling the request.
        """
        return await self.app.rest.fetch_interaction_response(self.application_id, self.token)

    async def create_initial_response(
        self,
        response_type: CommandResponseTypesT,
        content: undefined.UndefinedOr[typing.Any] = undefined.UNDEFINED,
        *,
        flags: typing.Union[int, messages.MessageFlag, undefined.UndefinedType] = undefined.UNDEFINED,
        tts: undefined.UndefinedOr[bool] = undefined.UNDEFINED,
        embed: undefined.UndefinedOr[embeds_.Embed] = undefined.UNDEFINED,
        embeds: undefined.UndefinedOr[typing.Sequence[embeds_.Embed]] = undefined.UNDEFINED,
        mentions_everyone: undefined.UndefinedOr[bool] = undefined.UNDEFINED,
        user_mentions: undefined.UndefinedOr[
            typing.Union[snowflakes.SnowflakeishSequence[users_.PartialUser], bool]
        ] = undefined.UNDEFINED,
        role_mentions: undefined.UndefinedOr[
            typing.Union[snowflakes.SnowflakeishSequence[guilds.PartialRole], bool]
        ] = undefined.UNDEFINED,
    ) -> None:
        """Create the initial response for this interaction.

        !!! warning
            Calling this on an interaction which already has an initial
            response will result in this raising a `hikari.errors.NotFoundError`.
            This includes if the REST interaction server has already responded
            to the request.

        Parameters
        ----------
        response_type : typing.Union[builtins.int, CommandResponseTypesT]
            The type of interaction response this is.

        Other Parameters
        ----------------
        content : hikari.undefined.UndefinedOr[typing.Any]
            If provided, the message contents. If
            `hikari.undefined.UNDEFINED`, then nothing will be sent
            in the content. Any other value here will be cast to a
            `builtins.str`.

            If this is a `hikari.embeds.Embed` and no `embed` nor `embeds` kwarg
            is provided, then this will instead update the embed. This allows
            for simpler syntax when sending an embed alone.
        embed : hikari.undefined.UndefinedOr[hikari.embeds.Embed]
            If provided, the message embed.
        embeds : hikari.undefined.UndefinedOr[typing.Sequence[hikari.embeds.Embed]]
            If provided, the message embeds.
        flags : typing.Union[builtins.int, hikari.messages.MessageFlag, hikari.undefined.UndefinedType]
            If provided, the message flags this response should have.

            As of writing the only message flag which can be set here is
            `hikari.messages.MessageFlag.EPHEMERAL`.
        tts : hikari.undefined.UndefinedOr[builtins.bool]
            If provided, whether the message will be read out by a screen
            reader using Discord's TTS (text-to-speech) system.
        mentions_everyone : hikari.undefined.UndefinedOr[builtins.bool]
            If provided, whether the message should parse @everyone/@here
            mentions.
        user_mentions : hikari.undefined.UndefinedOr[typing.Union[hikari.snowflakes.SnowflakeishSequence[hikari.users.PartialUser], builtins.bool]]
            If provided, and `builtins.True`, all user mentions will be detected.
            If provided, and `builtins.False`, all user mentions will be ignored
            if appearing in the message body.
            Alternatively this may be a collection of
            `hikari.snowflakes.Snowflake`, or
            `hikari.users.PartialUser` derivatives to enforce mentioning
            specific users.
        role_mentions : hikari.undefined.UndefinedOr[typing.Union[hikari.snowflakes.SnowflakeishSequence[hikari.guilds.PartialRole], builtins.bool]]
            If provided, and `builtins.True`, all role mentions will be detected.
            If provided, and `builtins.False`, all role mentions will be ignored
            if appearing in the message body.
            Alternatively this may be a collection of
            `hikari.snowflakes.Snowflake`, or
            `hikari.guilds.PartialRole` derivatives to enforce mentioning
            specific roles.

        Raises
        ------
        builtins.ValueError
            If more than 100 unique objects/entities are passed for
            `role_mentions` or `user_mentions`.
        builtins.TypeError
            If both `embed` and `embeds` are specified.
        hikari.errors.BadRequestError
            This may be raised in several discrete situations, such as messages
            being empty with no embeds; messages with more than
            2000 characters in them, embeds that exceed one of the many embed
            limits; invalid image URLs in embeds.
        hikari.errors.UnauthorizedError
            If you are unauthorized to make the request (invalid/missing token).
        hikari.errors.NotFoundError
            If the interaction is not found or if the interaction's initial
            response has already been created.
>>>>>>> 60561c15
        hikari.errors.RateLimitTooLongError
            Raised in the event that a rate limit occurs that is
            longer than `max_rate_limit` when making a request.
        hikari.errors.RateLimitedError
            Usually, Hikari will handle and retry on hitting
            rate-limits automatically. This includes most bucket-specific
            rate-limits and global rate-limits. In some rare edge cases,
            however, Discord implements other undocumented rules for
            rate-limiting, such as limits per attribute. These cannot be
            detected or handled normally by Hikari due to their undocumented
            nature, and will trigger this exception if they occur.
        hikari.errors.InternalServerError
            If an internal error occurs on Discord while handling the request.
<<<<<<< HEAD
        """
        channel = await self.app.rest.fetch_channel(self.channel_id)
        assert isinstance(channel, channels.TextChannel)
        return channel
=======
        """  # noqa: E501 - Line too long
        await self.app.rest.create_interaction_response(
            self.id,
            self.token,
            response_type,
            content,
            tts=tts,
            embed=embed,
            embeds=embeds,
            flags=flags,
            mentions_everyone=mentions_everyone,
            user_mentions=user_mentions,
            role_mentions=role_mentions,
        )

    async def edit_initial_response(
        self,
        content: undefined.UndefinedNoneOr[typing.Any] = undefined.UNDEFINED,
        *,
        embed: undefined.UndefinedNoneOr[embeds_.Embed] = undefined.UNDEFINED,
        embeds: undefined.UndefinedNoneOr[typing.Sequence[embeds_.Embed]] = undefined.UNDEFINED,
        attachment: undefined.UndefinedOr[files.Resourceish] = undefined.UNDEFINED,
        attachments: undefined.UndefinedOr[typing.Sequence[files.Resourceish]] = undefined.UNDEFINED,
        replace_attachments: bool = False,
        mentions_everyone: undefined.UndefinedOr[bool] = undefined.UNDEFINED,
        user_mentions: undefined.UndefinedOr[
            typing.Union[snowflakes.SnowflakeishSequence[users_.PartialUser], bool]
        ] = undefined.UNDEFINED,
        role_mentions: undefined.UndefinedOr[
            typing.Union[snowflakes.SnowflakeishSequence[guilds.PartialRole], bool]
        ] = undefined.UNDEFINED,
    ) -> messages.Message:
        """Edit the initial response of this command interaction.
>>>>>>> 60561c15

    def get_channel(self) -> typing.Union[channels.GuildTextChannel, channels.GuildNewsChannel, None]:
        """Get the guild channel this was triggered in from the cache.

        !!! note
            This will always return `builtins.None` for interactions triggered
            in a DM channel.

        Returns
        -------
        typing.Union[hikari.channels.GuildTextChannel, hikari.channels.GuildNewsChannel, builtins.None]
            The object of the guild channel that was found in the cache or
            `builtins.None`.
        """
        if isinstance(self.app, traits.CacheAware):
            channel = self.app.cache.get_guild_channel(self.channel_id)
            assert isinstance(channel, (channels.GuildTextChannel, channels.GuildNewsChannel))
            return channel

        return None

    async def fetch_command(self) -> Command:
        """Fetch the command which triggered this interaction.

        Returns
        -------
        hikari.interactions.commands.Command
            Object of this interaction's command.

        Raises
        ------
        hikari.errors.ForbiddenError
            If you cannot access the target command.
        hikari.errors.NotFoundError
            If the command isn't found.
        hikari.errors.UnauthorizedError
            If you are unauthorized to make the request (invalid/missing token).
        hikari.errors.RateLimitTooLongError
            Raised in the event that a rate limit occurs that is
            longer than `max_rate_limit` when making a request.
        hikari.errors.RateLimitedError
            Usually, Hikari will handle and retry on hitting
            rate-limits automatically. This includes most bucket-specific
            rate-limits and global rate-limits. In some rare edge cases,
            however, Discord implements other undocumented rules for
            rate-limiting, such as limits per attribute. These cannot be
            detected or handled normally by Hikari due to their undocumented
            nature, and will trigger this exception if they occur.
        hikari.errors.InternalServerError
            If an internal error occurs on Discord while handling the request.
        """
        return await self.app.rest.fetch_application_command(
            application=self.application_id, command=self.id, guild=self.guild_id or undefined.UNDEFINED
        )

    async def fetch_guild(self) -> typing.Optional[guilds.RESTGuild]:
        """Fetch the guild this interaction happened in.

        Returns
        -------
        typing.Optional[hikari.guilds.RESTGuild]
            Object of the guild this interaction happened in or `builtins.None`
            if this occurred within a DM channel.

        Raises
        ------
        hikari.errors.ForbiddenError
            If you are not part of the guild.
        hikari.errors.NotFoundError
            If the guild is not found.
        hikari.errors.UnauthorizedError
            If you are unauthorized to make the request (invalid/missing token).
        hikari.errors.RateLimitTooLongError
            Raised in the event that a rate limit occurs that is
            longer than `max_rate_limit` when making a request.
        hikari.errors.RateLimitedError
            Usually, Hikari will handle and retry on hitting
            rate-limits automatically. This includes most bucket-specific
            rate-limits and global rate-limits. In some rare edge cases,
            however, Discord implements other undocumented rules for
            rate-limiting, such as limits per attribute. These cannot be
            detected or handled normally by Hikari due to their undocumented
            nature, and will trigger this exception if they occur.
        hikari.errors.InternalServerError
            If an internal error occurs on Discord while handling the request.
        """
        if not self.guild_id:
            return None

        return await self.app.rest.fetch_guild(self.guild_id)

    def get_guild(self) -> typing.Optional[guilds.GatewayGuild]:
        """Get the object of this interaction's guild guild from the cache.

        Returns
        -------
        typing.Optional[hikari.guilds.GatewayGuild]
            The object of the guild if found, else `builtins.None`.
        """
        if self.guild_id and isinstance(self.app, traits.CacheAware):
            return self.app.cache.get_guild(self.guild_id)

        return None<|MERGE_RESOLUTION|>--- conflicted
+++ resolved
@@ -498,8 +498,6 @@
         hikari.errors.RateLimitTooLongError
             Raised in the event that a rate limit occurs that is
             longer than `max_rate_limit` when making a request.
-<<<<<<< HEAD
-=======
         hikari.errors.RateLimitedError
             Usually, Hikari will handle and retry on hitting
             rate-limits automatically. This includes most bucket-specific
@@ -603,7 +601,6 @@
         hikari.errors.NotFoundError
             If the interaction is not found or if the interaction's initial
             response has already been created.
->>>>>>> 60561c15
         hikari.errors.RateLimitTooLongError
             Raised in the event that a rate limit occurs that is
             longer than `max_rate_limit` when making a request.
@@ -617,12 +614,6 @@
             nature, and will trigger this exception if they occur.
         hikari.errors.InternalServerError
             If an internal error occurs on Discord while handling the request.
-<<<<<<< HEAD
-        """
-        channel = await self.app.rest.fetch_channel(self.channel_id)
-        assert isinstance(channel, channels.TextChannel)
-        return channel
-=======
         """  # noqa: E501 - Line too long
         await self.app.rest.create_interaction_response(
             self.id,
@@ -656,7 +647,6 @@
         ] = undefined.UNDEFINED,
     ) -> messages.Message:
         """Edit the initial response of this command interaction.
->>>>>>> 60561c15
 
     def get_channel(self) -> typing.Union[channels.GuildTextChannel, channels.GuildNewsChannel, None]:
         """Get the guild channel this was triggered in from the cache.
