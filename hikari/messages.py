# -*- coding: utf-8 -*-
# cython: language_level=3
# Copyright (c) 2020 Nekokatt
# Copyright (c) 2021 davfsa
#
# Permission is hereby granted, free of charge, to any person obtaining a copy
# of this software and associated documentation files (the "Software"), to deal
# in the Software without restriction, including without limitation the rights
# to use, copy, modify, merge, publish, distribute, sublicense, and/or sell
# copies of the Software, and to permit persons to whom the Software is
# furnished to do so, subject to the following conditions:
#
# The above copyright notice and this permission notice shall be included in all
# copies or substantial portions of the Software.
#
# THE SOFTWARE IS PROVIDED "AS IS", WITHOUT WARRANTY OF ANY KIND, EXPRESS OR
# IMPLIED, INCLUDING BUT NOT LIMITED TO THE WARRANTIES OF MERCHANTABILITY,
# FITNESS FOR A PARTICULAR PURPOSE AND NONINFRINGEMENT. IN NO EVENT SHALL THE
# AUTHORS OR COPYRIGHT HOLDERS BE LIABLE FOR ANY CLAIM, DAMAGES OR OTHER
# LIABILITY, WHETHER IN AN ACTION OF CONTRACT, TORT OR OTHERWISE, ARISING FROM,
# OUT OF OR IN CONNECTION WITH THE SOFTWARE OR THE USE OR OTHER DEALINGS IN THE
# SOFTWARE.
"""Application and entities that are used to describe messages on Discord."""

from __future__ import annotations

__all__: typing.List[str] = [
    "MessageType",
    "MessageFlag",
    "MessageActivityType",
    "Attachment",
    "Reaction",
    "MessageActivity",
    "Mentions",
    "MessageInteraction",
    "MessageReference",
    "PartialMessage",
    "Message",
    "StickerFormatType",
    "Sticker",
    "ActionRowComponent",
    "ButtonComponent",
    "ButtonStyle",
    "ComponentType",
    "PartialComponent",
]

import typing

import attr

from hikari import files
from hikari import guilds
from hikari import snowflakes
from hikari import traits
from hikari import undefined
from hikari import urls
from hikari.internal import attr_extensions
from hikari.internal import enums
from hikari.internal import routes

if typing.TYPE_CHECKING:
    import datetime

    from hikari import channels as channels_
    from hikari import embeds as embeds_
    from hikari import emojis as emojis_
    from hikari import users as users_
    from hikari.api import special_endpoints
    from hikari.interactions import bases as interaction_bases

_T = typing.TypeVar("_T")


@typing.final
class MessageType(int, enums.Enum):
    """The type of a message."""

    DEFAULT = 0
    """A normal message."""

    RECIPIENT_ADD = 1
    """A message to denote a new recipient in a group."""

    RECIPIENT_REMOVE = 2
    """A message to denote that a recipient left the group."""

    CALL = 3
    """A message to denote a VoIP call."""

    CHANNEL_NAME_CHANGE = 4
    """A message to denote that the name of a channel changed."""

    CHANNEL_ICON_CHANGE = 5
    """A message to denote that the icon of a channel changed."""

    CHANNEL_PINNED_MESSAGE = 6
    """A message to denote that a message was pinned."""

    GUILD_MEMBER_JOIN = 7
    """A message to denote that a member joined the guild."""

    USER_PREMIUM_GUILD_SUBSCRIPTION = 8
    """A message to denote a Nitro subscription."""

    USER_PREMIUM_GUILD_SUBSCRIPTION_TIER_1 = 9
    """A message to denote a tier 1 Nitro subscription."""

    USER_PREMIUM_GUILD_SUBSCRIPTION_TIER_2 = 10
    """A message to denote a tier 2 Nitro subscription."""

    USER_PREMIUM_GUILD_SUBSCRIPTION_TIER_3 = 11
    """A message to denote a tier 3 Nitro subscription."""

    CHANNEL_FOLLOW_ADD = 12
    """Channel follow add."""

    GUILD_DISCOVERY_DISQUALIFIED = 14
    """A message to indicate that a guild has been disqualified from discovery."""

    GUILD_DISCOVERY_REQUALIFIED = 15
    """A message to indicate that a guild has re-qualified for discovery."""

    GUILD_DISCOVERY_GRACE_PERIOD_INITIAL_WARNING = 16
    """A message to indicate that the grace period before removal from discovery has started."""

    GUILD_DISCOVERY_GRACE_PERIOD_FINAL_WARNING = 17
    """A message to indicate the final warning before removal from discovery."""

    REPLY = 19
    """A message that replies to another message."""

    APPLICATION_COMMAND = 20
    """A message sent to indicate a application command has been executed."""

    GUILD_INVITE_REMINDER = 22
    """A message sent to remind to invite people to the guild."""


@typing.final
class MessageFlag(enums.Flag):
    """Additional flags for message options."""

    NONE = 0
    """None"""

    CROSSPOSTED = 1 << 0
    """This message has been published to subscribed channels via channel following."""

    IS_CROSSPOST = 1 << 1
    """This message originated from a message in another channel via channel following."""

    SUPPRESS_EMBEDS = 1 << 2
    """Any embeds on this message should be omitted when serializing the message."""

    SOURCE_MESSAGE_DELETED = 1 << 3
    """The message this crosspost originated from was deleted via channel following."""

    URGENT = 1 << 4
    """This message came from the urgent message system."""

    EPHEMERAL = 1 << 6
    """This message is only visible to the user that invoked the interaction."""

    LOADING = 1 << 7
    """This message symbolizes that the interaction is 'thinking'."""


@typing.final
class MessageActivityType(int, enums.Enum):
    """The type of a rich presence message activity."""

    NONE = 0
    """No activity."""

    JOIN = 1
    """Join an activity."""

    SPECTATE = 2
    """Spectating something."""

    LISTEN = 3
    """Listening to something."""

    JOIN_REQUEST = 5
    """Request to join an activity."""


@typing.final
class StickerFormatType(int, enums.Enum):
    """The formats types of a sticker's asset."""

    PNG = 1
    """A PNG sticker."""

    APNG = 2
    """A animated PNG sticker."""

    LOTTIE = 3
    """A lottie sticker."""


@attr_extensions.with_copy
@attr.define(hash=True, kw_only=True, weakref_slot=False)
class Attachment(snowflakes.Unique, files.WebResource):
    """Represents a file attached to a message.

    You can use this object in the same way as a `hikari.files.WebResource`,
    by passing it as an attached file when creating a message, etc.
    """

    id: snowflakes.Snowflake = attr.field(hash=True, repr=True)
    """The ID of this entity."""

    url: str = attr.field(hash=False, eq=False, repr=True)
    """The source URL of file."""

    filename: str = attr.field(hash=False, eq=False, repr=True)
    """The name of the file."""

    media_type: typing.Optional[str] = attr.field(hash=False, eq=False, repr=True)
    """The media type of the file."""

    size: int = attr.field(hash=False, eq=False, repr=True)
    """The size of the file in bytes."""

    proxy_url: str = attr.field(hash=False, eq=False, repr=False)
    """The proxied URL of file."""

    height: typing.Optional[int] = attr.field(hash=False, eq=False, repr=False)
    """The height of the image (if the file is an image)."""

    width: typing.Optional[int] = attr.field(hash=False, eq=False, repr=False)
    """The width of the image (if the file is an image)."""

    def __str__(self) -> str:
        return self.filename


@attr_extensions.with_copy
@attr.define(hash=True, kw_only=True, weakref_slot=False)
class Reaction:
    """Represents a reaction in a message."""

    count: int = attr.field(eq=False, hash=False, repr=True)
    """The number of times the emoji has been used to react."""

    emoji: typing.Union[emojis_.UnicodeEmoji, emojis_.CustomEmoji] = attr.field(hash=True, repr=True)
    """The emoji used to react."""

    is_me: bool = attr.field(eq=False, hash=False, repr=False)
    """Whether the current user reacted using this emoji."""

    def __str__(self) -> str:
        return str(self.emoji)


@attr_extensions.with_copy
@attr.define(hash=True, kw_only=True, weakref_slot=False)
class Sticker(snowflakes.Unique):
    """Represents the stickers found attached to messages on Discord."""

    id: snowflakes.Snowflake = attr.field(hash=True, repr=True)
    """The ID of this entity."""

    pack_id: snowflakes.Snowflake = attr.field(eq=False, hash=False, repr=True)
    """ID of the package this sticker belongs to."""

    name: str = attr.field(eq=False, hash=False, repr=True)
    """The name of this sticker."""

    description: str = attr.field(eq=False, hash=False, repr=False)
    """The description of this sticker."""

    tags: typing.Sequence[str] = attr.field(eq=False, hash=False, repr=True)
    """A sequence of this sticker's tags."""

    asset_hash: str = attr.field(eq=False, hash=False, repr=False)
    """The hash of this sticker's asset.

    !!! note
        The CDN endpoint for this hash is currently undocumented.
    """

    format_type: typing.Union[StickerFormatType, int] = attr.field(eq=False, hash=False, repr=True)
    """The format of this sticker's asset."""


@attr_extensions.with_copy
@attr.define(hash=False, kw_only=True, weakref_slot=False)
class MessageActivity:
    """Represents the activity of a rich presence-enabled message."""

    type: typing.Union[MessageActivityType, int] = attr.field(repr=True)
    """The type of message activity."""

    party_id: typing.Optional[str] = attr.field(repr=True)
    """The party ID of the message activity."""


@attr_extensions.with_copy
@attr.define(hash=False, kw_only=True, weakref_slot=False)
class Mentions:
    """Description of mentions that exist in the message."""

    # We refer back to the containing message so that we can provide info about
    # entities that were not notified, and provide access to cached roles
    # through this mechanism.
    _message: PartialMessage = attr.field(repr=False)

    users: undefined.UndefinedOr[typing.Mapping[snowflakes.Snowflake, users_.User]] = attr.field()
    """Users who were notified by their mention in the message."""

    role_ids: undefined.UndefinedOr[typing.Sequence[snowflakes.Snowflake]] = attr.field()
    """IDs of roles that were notified by their mention in the message."""

    channels: undefined.UndefinedOr[typing.Mapping[snowflakes.Snowflake, channels_.PartialChannel]] = attr.field()
    """Channel mentions that reference channels in the target crosspost's guild.

    If the message is not crossposted, this will always be empty.
    """

    everyone: undefined.UndefinedOr[bool] = attr.field()
    """Whether the message notifies using `@everyone` or `@here`."""

    @property
    def channels_ids(self) -> undefined.UndefinedOr[typing.Sequence[snowflakes.Snowflake]]:
        if self.channels is undefined.UNDEFINED:
            return undefined.UNDEFINED

        return list(self.channels.keys())

    @property
    def user_ids(self) -> undefined.UndefinedOr[typing.Sequence[snowflakes.Snowflake]]:
        if self.users is undefined.UNDEFINED:
            return undefined.UNDEFINED

        return list(self.users.keys())

    def get_members(self) -> undefined.UndefinedOr[typing.Mapping[snowflakes.Snowflake, guilds.Member]]:
        """Discover any cached members notified by this message.

        If this message was sent in a DM, this will always be empty.

        !!! warning
            This will only return valid results on gateway events. For REST
            endpoints, this will potentially be empty. This is a limitation of
            Discord's API, as they do not consistently notify of the ID of the
            guild a message was sent in.

        !!! note
            If you are using a stateless application such as a stateless bot
            or a REST-only client, this will always be empty. Furthermore,
            if you are running a stateful bot and have the GUILD_MEMBERS
            intent disabled, this will also be empty.

            Members that are not cached will not appear in this mapping. This
            means that there is a very small chance that some users provided
            in `notified_users` may not be present here.
        """
        if self.users is undefined.UNDEFINED:
            return undefined.UNDEFINED

        if isinstance(self._message.app, traits.CacheAware) and self._message.guild_id is not None:
            app = self._message.app
            guild_id = self._message.guild_id
            return self._map_cache_maybe_discover(
                self.users,
                lambda user_id: app.cache.get_member(guild_id, user_id),
            )

        return {}

    def get_roles(self) -> undefined.UndefinedOr[typing.Mapping[snowflakes.Snowflake, guilds.Role]]:
        """Attempt to look up the roles that are notified by this message.

        If this message was sent in a DM, this will always be empty.

        !!! warning
            This will only return valid results on gateway events. For REST
            endpoints, this will potentially be empty. This is a limitation of
            Discord's API, as they do not consistently notify of the ID of the
            guild a message was sent in.

        !!! note
            If you are using a stateless application such as a stateless bot
            or a REST-only client, this will always be empty. Furthermore,
            if you are running a stateful bot and have the GUILD intent
            disabled, this will also be empty.

            Roles that are not cached will not appear in this mapping. This
            means that there is a very small chance that some role IDs provided
            in `notifies_role_ids` may not be present here. This is a limitation
            of Discord, again.
        """
        if self.role_ids is undefined.UNDEFINED:
            return undefined.UNDEFINED

        if isinstance(self._message.app, traits.CacheAware) and self._message.guild_id is not None:
            app = self._message.app
            return self._map_cache_maybe_discover(
                self.role_ids,
                app.cache.get_role,
            )

        return {}

    @staticmethod
    def _map_cache_maybe_discover(
        ids: typing.Iterable[snowflakes.Snowflake],
        cache_call: typing.Callable[[snowflakes.Snowflake], typing.Optional[_T]],
    ) -> typing.Dict[snowflakes.Snowflake, _T]:
        results: typing.Dict[snowflakes.Snowflake, _T] = {}
        for id_ in ids:
            obj = cache_call(id_)
            if obj is not None:
                results[id_] = obj
        return results


@attr_extensions.with_copy
@attr.define(hash=False, kw_only=True, weakref_slot=False)
class MessageReference:
    """Represents information about a referenced message.

    This will be included in crossposted messages, channel follow add
    message, pin add messages and replies.
    """

    app: traits.RESTAware = attr.field(
        repr=False, eq=False, hash=False, metadata={attr_extensions.SKIP_DEEP_COPY: True}
    )
    """The client application that models may use for procedures."""

    id: typing.Optional[snowflakes.Snowflake] = attr.field(repr=True)
    """The ID of the original message.

    This will be `builtins.None` for channel follow add messages. This may
    point to a deleted message.
    """

    channel_id: snowflakes.Snowflake = attr.field(repr=True)
    """The ID of the channel that the original message originated from."""

    guild_id: typing.Optional[snowflakes.Snowflake] = attr.field(repr=True)
    """The ID of the guild that the message originated from.

    This will be `builtins.None` when the original message is not from
    a guild.
    """


@attr_extensions.with_copy
@attr.define(hash=True, kw_only=True, weakref_slot=False)
class MessageApplication(guilds.PartialApplication):
    """The representation of an application used in messages."""

    cover_image_hash: typing.Optional[str] = attr.field(eq=False, hash=False, repr=False)
    """The CDN's hash of this application's cover image, used on the store."""

    primary_sku_id: typing.Optional[snowflakes.Snowflake] = attr.field(eq=False, hash=False, repr=False)
    """The ID of the primary "Game SKU" of a game that's sold on Discord."""

    @property
    def cover_image_url(self) -> typing.Optional[files.URL]:
        """Cover image URL used on the store.

        Returns
        -------
        typing.Optional[hikari.files.URL]
            The URL, or `builtins.None` if no cover image exists.
        """
        return self.make_cover_image_url()

    def make_cover_image_url(self, *, ext: str = "png", size: int = 4096) -> typing.Optional[files.URL]:
        """Generate the cover image URL used in the store, if set.

        Parameters
        ----------
        ext : builtins.str
            The extension to use for this URL, defaults to `png`.
            Supports `png`, `jpeg`, `jpg` and `webp`.
        size : builtins.int
            The size to set for the URL, defaults to `4096`.
            Can be any power of two between 16 and 4096.

        Returns
        -------
        typing.Optional[hikari.files.URL]
            The URL, or `builtins.None` if no cover image exists.

        Raises
        ------
        builtins.ValueError
            If the size is not an integer power of 2 between 16 and 4096
            (inclusive).
        """
        if self.cover_image_hash is None:
            return None

        return routes.CDN_APPLICATION_COVER.compile_to_file(
            urls.CDN_URL,
            application_id=self.id,
            hash=self.cover_image_hash,
            size=size,
            file_format=ext,
        )


@attr_extensions.with_copy
@attr.define(kw_only=True, repr=True, hash=True, weakref_slot=False)
class MessageInteraction:
    """Representation of information provided for a message from an interaction."""

    id: snowflakes.Snowflake = attr.field(hash=True, repr=True)
    """ID of the interaction this message was sent by."""

    type: typing.Union[interaction_bases.InteractionType, int] = attr.field(eq=False, repr=True)
    """The type of interaction this message was created by."""

    name: str = attr.field(eq=False, repr=True)
    """Name of the application command the interaction is tied to."""

    user: users_.User = attr.field(eq=False, repr=True)
    """Object of the user who invoked this interaction."""


@typing.final
class ComponentType(int, enums.Enum):
    """Types of components found within Discord."""

    ACTION_ROW = 1
    """A non-interactive container component for other types of components.

    !!! note
        As this is a container component it can never be contained within another
        component and therefore will always be top-level.l
    """

    BUTTON = 2
    """A button component.

    !!! note
        This cannot be top-level and must be within a container component such
        as `ComponentType.ACTION_ROW`.
    """


@typing.final
class ButtonStyle(int, enums.Enum):
    """Enum of the available button styles.

    More information, such as how these look, can be found at
    https://discord.com/developers/docs/interactions/message-components#buttons-button-styles
    """

    PRIMARY = 1
    """A blurple "call to action" button."""

    SECONDARY = 2
    """A grey neutral button."""

    SUCCESS = 3
    """A green button."""

    DANGER = 4
    """A red button (usually indicates a destructive action)."""

    LINK = 5
    """A grey button which navigates to a URL.

    !!! warning
        Unlike the other button styles, clicking this one will not trigger an
        interaction and custom_id shouldn't be included for this style.
    """


@attr.define(kw_only=True, weakref_slot=False)
class PartialComponent:
    """Base class for all component entities."""

    type: typing.Union[ComponentType, int] = attr.field()
    """The type of component this is."""


@attr.define(hash=True, kw_only=True, weakref_slot=False)
class ButtonComponent(PartialComponent):
    """Represents a message button component.

    !!! note
        This is an embedded component and will only ever be found within
        top-level container components such as `ActionRowComponent`.
    """

    style: typing.Union[ButtonStyle, int] = attr.field(eq=False)
    """The button's style."""

    label: typing.Optional[str] = attr.field(eq=False)
    """Text label which appears on the button."""

    emoji: typing.Optional[emojis_.Emoji] = attr.field(eq=False)
    """Custom or unicode emoji which appears on the button."""

    custom_id: typing.Optional[str] = attr.field(hash=True)
    """Developer defined identifier for this button (will be >= 100 characters).

    !!! note
        This is required for the following button styles:

        * `ButtonStyle.PRIMARY`
        * `ButtonStyle.SECONDARY`
        * `ButtonStyle.SUCCESS`
        * `ButtonStyle.DANGER`
    """

    url: typing.Optional[str] = attr.field(eq=False)
    """Url for `ButtonStyle.LINK` style buttons."""

    is_disabled: bool = attr.field(eq=False)
    """Whether the button is disabled."""


@attr.define(weakref_slot=False)
class ActionRowComponent(PartialComponent):
    """Represents a row of components attached to a message.

    !!! note
        This is a top-level container component and will never be found within
        another component.
    """

    components: typing.Sequence[PartialComponent] = attr.field()
    """Sequence of the components contained within this row."""

    @typing.overload
    def __getitem__(self, index: int, /) -> PartialComponent:
        ...

    @typing.overload
    def __getitem__(self, slice_: slice, /) -> typing.Sequence[PartialComponent]:
        ...

    def __getitem__(
        self, index_or_slice: typing.Union[int, slice], /
    ) -> typing.Union[PartialComponent, typing.Sequence[PartialComponent]]:
        return self.components[index_or_slice]

    def __iter__(self) -> typing.Iterator[PartialComponent]:
        return iter(self.components)

    def __len__(self) -> int:
        return len(self.components)


@attr_extensions.with_copy
@attr.define(kw_only=True, repr=True, eq=False, weakref_slot=False)
class PartialMessage(snowflakes.Unique):
    """A message representation containing partially populated information.

    This contains arbitrary fields that may be updated in a
    `MessageUpdateEvent`, but for all other purposes should be treated as
    being optionally specified.

    !!! warning
        All fields on this model except `channel` and `id` may be set to
        `hikari.undefined.UNDEFINED` (a singleton) if we have not
        received information about their state from Discord alongside field
        nullability.
    """

    app: traits.RESTAware = attr.field(
        repr=False, eq=False, hash=False, metadata={attr_extensions.SKIP_DEEP_COPY: True}
    )
    """The client application that models may use for procedures."""

    id: snowflakes.Snowflake = attr.field(hash=True, repr=True)
    """The ID of this entity."""

    channel_id: snowflakes.Snowflake = attr.field(hash=False, eq=False, repr=True)
    """The ID of the channel that the message was sent in."""

    _guild_id: typing.Optional[snowflakes.Snowflake] = attr.field(hash=False, eq=False, repr=True)
    #: Try to determine this best-effort in the property defined further
    #: down.

    author: typing.Optional[users_.User] = attr.field(hash=False, eq=False, repr=True)
    """The author of this message.

    This will be `builtins.None` in some cases such as when Discord
    updates a message with an embed URL preview.
    """

    member: typing.Optional[guilds.Member] = attr.field(hash=False, eq=False, repr=False)
    """The member for the author who created the message.

    If the message is not in a guild, this will be `builtins.None`.

    This will also be `builtins.None` in some cases such as when Discord updates
    a message with an embed URL preview, in messages fetched from the
    REST API or messages sent by discord.
    """

    content: undefined.UndefinedNoneOr[str] = attr.field(hash=False, eq=False, repr=False)
    """The content of the message."""

    timestamp: undefined.UndefinedOr[datetime.datetime] = attr.field(hash=False, eq=False, repr=False)
    """The timestamp that the message was sent at."""

    edited_timestamp: undefined.UndefinedNoneOr[datetime.datetime] = attr.field(hash=False, eq=False, repr=False)
    """The timestamp that the message was last edited at.

    Will be `builtins.None` if the message wasn't ever edited, or `undefined`
    if the info is not available.
    """

    is_tts: undefined.UndefinedOr[bool] = attr.field(hash=False, eq=False, repr=False)
    """Whether the message is a TTS message."""

    mentions: Mentions = attr.field(hash=False, eq=False, repr=True)
    """Description of who is mentioned in a message.

    !!! warning
        If the contents have not mutated and this is a message update event,
        some fields that are not affected may be empty instead.

        This is a Discord limitation.
    """

    attachments: undefined.UndefinedOr[typing.Sequence[Attachment]] = attr.field(hash=False, eq=False, repr=False)
    """The message attachments."""

    embeds: undefined.UndefinedOr[typing.Sequence[embeds_.Embed]] = attr.field(hash=False, eq=False, repr=False)
    """The message embeds."""

    reactions: undefined.UndefinedOr[typing.Sequence[Reaction]] = attr.field(hash=False, eq=False, repr=False)
    """The message reactions."""

    is_pinned: undefined.UndefinedOr[bool] = attr.field(hash=False, eq=False, repr=False)
    """Whether the message is pinned."""

    webhook_id: undefined.UndefinedNoneOr[snowflakes.Snowflake] = attr.field(hash=False, eq=False, repr=False)
    """If the message was generated by a webhook, the webhook's ID."""

    type: undefined.UndefinedOr[typing.Union[MessageType, int]] = attr.field(hash=False, eq=False, repr=False)
    """The message type."""

    activity: undefined.UndefinedNoneOr[MessageActivity] = attr.field(hash=False, eq=False, repr=False)
    """The message activity.

    !!! note
        This will only be provided for messages with rich-presence related chat
        embeds.
    """

    application: undefined.UndefinedNoneOr[MessageApplication] = attr.field(hash=False, eq=False, repr=False)
    """The message application.

    !!! note
        This will only be provided for messages with rich-presence related chat
        embeds.
    """

    message_reference: undefined.UndefinedNoneOr[MessageReference] = attr.field(hash=False, eq=False, repr=False)
    """The message reference data."""

    flags: undefined.UndefinedOr[MessageFlag] = attr.field(hash=False, eq=False, repr=False)
    """The message flags."""

    stickers: undefined.UndefinedOr[typing.Sequence[Sticker]] = attr.field(hash=False, eq=False, repr=False)
    """The stickers sent with this message."""

    nonce: undefined.UndefinedNoneOr[str] = attr.field(hash=False, eq=False, repr=False)
    """The message nonce.

    This is a string used for validating a message was sent.
    """

    referenced_message: undefined.UndefinedNoneOr[Message] = attr.field(hash=False, eq=False, repr=False)
    """The message that was replied to.

    If `type` is `MessageType.REPLY` and `hikari.undefined.UNDEFINED`, Discord's
    backend didn't attempt to fetch the message, so the status is unknown. If
    `type` is `MessageType.REPLY` and `builtins.None`, the message was deleted.
    """

    interaction: undefined.UndefinedNoneOr[MessageInteraction] = attr.field(hash=False, repr=False)
    """Information about the interaction this message was created by."""

    application_id: undefined.UndefinedNoneOr[snowflakes.Snowflake] = attr.field(hash=False, repr=False)
    """ID of the application this message was sent by.

    !!! note
        This will only be provided for interaction messages.
    """

<<<<<<< HEAD
    components: undefined.UndefinedOr[typing.Sequence[PartialComponent]] = attr.field(hash=False, repr=False)
    """Sequence of the components attached to this message."""

    @property
=======
    @property  # TODO: update this while refactoring message structure
>>>>>>> 60561c15
    def guild_id(self) -> typing.Optional[snowflakes.Snowflake]:
        """ID of the guild that the message was sent in.

        This will not be present on REST API responses if the application is
        stateless or missing the `GUILDS` intent.
        """
        if self._guild_id:
            return self._guild_id

        if not isinstance(self.app, traits.CacheAware):
            return None
        # Don't check the member, as if the guild_id is missing, the member
        # will always be missing too.
        channel = self.app.cache.get_guild_channel(self.channel_id)

        if channel is None:
            return None

        return channel.guild_id

    def make_link(self, guild: typing.Optional[snowflakes.SnowflakeishOr[guilds.PartialGuild]]) -> str:
        """Generate a jump link to this message.

        Other Parameters
        ----------------
        guild : typing.Union[hikari.snowflakes.SnowflakeishOr[hikari.guilds.PartialGuild]]
            Object or ID of the guild this message is in or `builtins.None`
            to generate a DM message link.

            !!! note
                This parameter is necessary since `PartialMessage.guild_id`
                isn't returned by the REST API regardless of whether the message
                is in a DM or not.

        Returns
        -------
        builtins.str
            The jump link to the message.
        """
        # TODO: this doesn't seem like a safe assumption for rest only applications
        guild_id_str = "@me" if guild is None else str(int(guild))
        return f"{urls.BASE_URL}/channels/{guild_id_str}/{self.channel_id}/{self.id}"

    async def fetch_channel(self) -> channels_.PartialChannel:
        """Fetch the channel this message was created in.

        Returns
        -------
        hikari.channels.PartialChannel
            The object of the channel this message belongs to.

        Raises
        ------
        hikari.errors.BadRequestError
            If any invalid snowflake IDs are passed; a snowflake may be invalid
            due to it being outside of the range of a 64 bit integer.
        hikari.errors.ForbiddenError
            If you don't have access to the channel this message belongs to.
        hikari.errors.NotFoundError
            If the channel this message was created in does not exist.
        hikari.errors.UnauthorizedError
            If you are unauthorized to make the request (invalid/missing token).
        hikari.errors.RateLimitTooLongError
            Raised in the event that a rate limit occurs that is
            longer than `max_rate_limit` when making a request.
        hikari.errors.RateLimitedError
            Usually, Hikari will handle and retry on hitting
            rate-limits automatically. This includes most bucket-specific
            rate-limits and global rate-limits. In some rare edge cases,
            however, Discord implements other undocumented rules for
            rate-limiting, such as limits per attribute. These cannot be
            detected or handled normally by Hikari due to their undocumented
            nature, and will trigger this exception if they occur.
        hikari.errors.InternalServerError
            If an internal error occurs on Discord while handling the request.
        """
        return await self.app.rest.fetch_channel(self.channel_id)

    async def edit(
        self,
        content: undefined.UndefinedOr[typing.Any] = undefined.UNDEFINED,
        *,
        attachment: undefined.UndefinedOr[files.Resourceish] = undefined.UNDEFINED,
        attachments: undefined.UndefinedOr[typing.Sequence[files.Resourceish]] = undefined.UNDEFINED,
        component: undefined.UndefinedNoneOr[special_endpoints.ComponentBuilder] = undefined.UNDEFINED,
        components: undefined.UndefinedNoneOr[
            typing.Sequence[special_endpoints.ComponentBuilder]
        ] = undefined.UNDEFINED,
        embed: undefined.UndefinedNoneOr[embeds_.Embed] = undefined.UNDEFINED,
        embeds: undefined.UndefinedNoneOr[typing.Sequence[embeds_.Embed]] = undefined.UNDEFINED,
        replace_attachments: bool = False,
        mentions_everyone: undefined.UndefinedOr[bool] = undefined.UNDEFINED,
        mentions_reply: undefined.UndefinedOr[bool] = undefined.UNDEFINED,
        user_mentions: undefined.UndefinedOr[
            typing.Union[snowflakes.SnowflakeishSequence[users_.PartialUser], bool]
        ] = undefined.UNDEFINED,
        role_mentions: undefined.UndefinedOr[
            typing.Union[snowflakes.SnowflakeishSequence[guilds.PartialRole], bool]
        ] = undefined.UNDEFINED,
        flags: undefined.UndefinedOr[MessageFlag] = undefined.UNDEFINED,
    ) -> Message:
        """Edit an existing message in a given channel.

        Parameters
        ----------
        content : hikari.undefined.UndefinedOr[typing.Any]
            If provided, the message content to update with. If
            `hikari.undefined.UNDEFINED`, then the content will not
            be changed. If `builtins.None`, then the content will be removed.

            Any other value will be cast to a `builtins.str` before sending.

            If this is a `hikari.embeds.Embed` and neither the `embed` or
            `embeds` kwargs are provided or if this is a
            `hikari.files.Resourceish` and neither the
            `attachment` or `attachments` kwargs are provided, the values will
            be overwritten. This allows for simpler syntax when sending an
            embed or an attachment alone.

        Other Parameters
        ----------------
        attachment : hikari.undefined.UndefinedOr[hikari.files.Resourceish]
            If provided, the attachment to set on the message. If
            `hikari.undefined.UNDEFINED`, the previous attachment, if
            present, is not changed. If this is `builtins.None`, then the
            attachment is removed, if present. Otherwise, the new attachment
            that was provided will be attached.
        attachments : hikari.undefined.UndefinedOr[typing.Sequence[hikari.files.Resourceish]]
            If provided, the attachments to set on the message. If
            `hikari.undefined.UNDEFINED`, the previous attachments, if
            present, are not changed. If this is `builtins.None`, then the
            attachments is removed, if present. Otherwise, the new attachments
            that were provided will be attached.
        component : hikari.undefined.UndefinedNoneOr[hikari.api.special_endpoints.ComponentBuilder]
            If provided, builder object of the component to set for this message.
            This component will replace any previously set components and passing
            `builtins.None` will remove all components.
        components : hikari.undefined.UndefinedNoneOr[typing.Sequence[hikari.api.special_endpoints.ComponentBuilder]]
            If provided, a sequence of the component builder objects set for
            this message. These components will replace any previously set
            components and passing `builtins.None` or an empty sequence will
            remove all components.
        embed : hikari.undefined.UndefinedNoneOr[hikari.embeds.Embed]
            If provided, the embed to set on the message. If
            `hikari.undefined.UNDEFINED`, the previous embed(s) are not changed.
            If this is `builtins.None` then any present embeds are removed.
            Otherwise, the new embed that was provided will be used as the
            replacement.
        embeds : hikari.undefined.UndefinedNoneOr[typing.Sequence[hikari.embeds.Embed]]
            If provided, the embeds to set on the message. If
            `hikari.undefined.UNDEFINED`, the previous embed(s) are not changed.
            If this is `builtins.None` then any present embeds are removed.
            Otherwise, the new embeds that were provided will be used as the
            replacement.
        replace_attachments: bool
            Whether to replace the attachments with the provided ones. Defaults
            to `builtins.False`.

            Note this will also overwrite the embed attachments.
        mentions_everyone : hikari.undefined.UndefinedOr[builtins.bool]
            Sanitation for `@everyone` mentions. If
            `hikari.undefined.UNDEFINED`, then the previous setting is
            not changed. If `builtins.True`, then `@everyone`/`@here` mentions
            in the message content will show up as mentioning everyone that can
            view the chat.
        mentions_reply : hikari.undefined.UndefinedOr[builtins.bool]
            If provided, whether to mention the author of the message
            that is being replied to.

            This will not do anything if this is not a reply message.
        user_mentions : hikari.undefined.UndefinedOr[typing.Union[hikari.snowflakes.SnowflakeishSequence[hikari.users.PartialUser], builtins.bool]]
            Sanitation for user mentions. If
            `hikari.undefined.UNDEFINED`, then the previous setting is
            not changed. If `builtins.True`, all valid user mentions will behave
            as mentions. If `builtins.False`, all valid user mentions will not
            behave as mentions.

            You may alternatively pass a collection of
            `hikari.snowflakes.Snowflake` user IDs, or
            `hikari.users.PartialUser`-derived objects.
        role_mentions : hikari.undefined.UndefinedOr[typing.Union[hikari.snowflakes.SnowflakeishSequence[hikari.guilds.PartialRole], builtins.bool]]
            Sanitation for role mentions. If
            `hikari.undefined.UNDEFINED`, then the previous setting is
            not changed. If `builtins.True`, all valid role mentions will behave
            as mentions. If `builtins.False`, all valid role mentions will not
            behave as mentions.

            You may alternatively pass a collection of
            `hikari.snowflakes.Snowflake` role IDs, or
            `hikari.guilds.PartialRole`-derived objects.
        flags : hikari.undefined.UndefinedOr[hikari.messages.MessageFlag]
            Optional flags to set on the message. If
            `hikari.undefined.UNDEFINED`, then nothing is changed.

            Note that some flags may not be able to be set. Currently the only
            flags that can be set are `NONE` and `SUPPRESS_EMBEDS`. If you
            have `MANAGE_MESSAGES` permissions, you can use this call to
            suppress embeds on another user's message.

        !!! note
            Mentioning everyone, roles, or users in message edits currently
            will not send a push notification showing a new mention to people
            on Discord. It will still highlight in their chat as if they
            were mentioned, however.

        !!! warning
            If you specify a non-embed `content`, `mentions_everyone`,
            `mentions_reply`, `user_mentions`, and `role_mentions` will default
            to `builtins.False` as the message will be re-parsed for mentions.

            This is a limitation of Discord's design. If in doubt, specify all
            four of them each time.

        !!! warning
            If you specify one of `mentions_everyone`, `mentions_reply`,
            `user_mentions`, or `role_mentions`, then all others will default to
            `builtins.False`, even if they were enabled previously.

            This is a limitation of Discord's design. If in doubt, specify all
            four of them each time.

        !!! warning
            If the message was not sent by your user, the only parameter
            you may provide to this call is the `flags` parameter. Anything
            else will result in a `hikari.errors.ForbiddenError` being raised.

        Returns
        -------
        hikari.messages.Message
            The edited message.

        Raises
        ------
        hikari.errors.BadRequestError
            This may be raised in several discrete situations, such as messages
            being empty with no embeds; messages with more than 2000 characters
            in them, embeds that exceed one of the many embed
            limits; invalid image URLs in embeds.
        hikari.errors.UnauthorizedError
            If you are unauthorized to make the request (invalid/missing token).
        hikari.errors.ForbiddenError
            If you lack permissions to send messages in the given channel; if
            you try to change the contents of another user's message; or if you
            try to edit the flags on another user's message without the
            permissions to manage messages.
        hikari.errors.NotFoundError
            If the channel or message is not found.
        hikari.errors.InternalServerError
            If an internal error occurs on Discord while handling the request.
        """  # noqa: E501 - Line too long
        return await self.app.rest.edit_message(
            message=self.id,
            channel=self.channel_id,
            content=content,
            attachment=attachment,
            attachments=attachments,
            component=component,
            components=components,
            embed=embed,
            embeds=embeds,
            replace_attachments=replace_attachments,
            mentions_everyone=mentions_everyone,
            mentions_reply=mentions_reply,
            user_mentions=user_mentions,
            role_mentions=role_mentions,
            flags=flags,
        )

    async def respond(
        self,
        content: undefined.UndefinedOr[typing.Any] = undefined.UNDEFINED,
        *,
        attachment: undefined.UndefinedOr[files.Resourceish] = undefined.UNDEFINED,
        attachments: undefined.UndefinedOr[typing.Sequence[files.Resourceish]] = undefined.UNDEFINED,
        component: undefined.UndefinedOr[special_endpoints.ComponentBuilder] = undefined.UNDEFINED,
        components: undefined.UndefinedOr[typing.Sequence[special_endpoints.ComponentBuilder]] = undefined.UNDEFINED,
        embed: undefined.UndefinedOr[embeds_.Embed] = undefined.UNDEFINED,
        embeds: undefined.UndefinedOr[typing.Sequence[embeds_.Embed]] = undefined.UNDEFINED,
        nonce: undefined.UndefinedOr[str] = undefined.UNDEFINED,
        tts: undefined.UndefinedOr[bool] = undefined.UNDEFINED,
        reply: typing.Union[
            undefined.UndefinedType, snowflakes.SnowflakeishOr[PartialMessage], bool
        ] = undefined.UNDEFINED,
        mentions_everyone: undefined.UndefinedOr[bool] = undefined.UNDEFINED,
        mentions_reply: undefined.UndefinedOr[bool] = undefined.UNDEFINED,
        user_mentions: undefined.UndefinedOr[
            typing.Union[snowflakes.SnowflakeishSequence[users_.PartialUser], bool]
        ] = undefined.UNDEFINED,
        role_mentions: undefined.UndefinedOr[
            typing.Union[snowflakes.SnowflakeishSequence[guilds.PartialRole], bool]
        ] = undefined.UNDEFINED,
    ) -> Message:
        """Create a message in the channel this message belongs to.

        Parameters
        ----------
        content : hikari.undefined.UndefinedOr[typing.Any]
            If provided, the message contents. If
            `hikari.undefined.UNDEFINED`, then nothing will be sent
            in the content. Any other value here will be cast to a
            `builtins.str`.

            If this is a `hikari.embeds.Embed` and no `embed` nor `embeds` kwarg
            is provided, then this will instead update the embed. This allows
            for simpler syntax when sending an embed alone.

            Likewise, if this is a `hikari.files.Resource`, then the
            content is instead treated as an attachment if no `attachment` and
            no `attachments` kwargs are provided.

        Other Parameters
        ----------------
        attachment : hikari.undefined.UndefinedOr[hikari.files.Resourceish],
            If provided, the message attachment. This can be a resource,
            or string of a path on your computer or a URL.
        attachments : hikari.undefined.UndefinedOr[typing.Sequence[hikari.files.Resourceish]],
            If provided, the message attachments. These can be resources, or
            strings consisting of paths on your computer or URLs.
        component : hikari.undefined.UndefinedOr[hikari.api.special_endpoints.ComponentBuilder]
            If provided, builder object of the component to include in this message.
        components : hikari.undefined.UndefinedOr[typing.Sequence[hikari.api.special_endpoints.ComponentBuilder]]
            If provided, a sequence of the component builder objects to include
            in this message.
        embed : hikari.undefined.UndefinedOr[hikari.embeds.Embed]
            If provided, the message embed.
        embeds : hikari.undefined.UndefinedOr[typing.Sequence[hikari.embeds.Embed]]
            If provided, the message embeds.
        tts : hikari.undefined.UndefinedOr[builtins.bool]
            If provided, whether the message will be TTS (Text To Speech).
        nonce : hikari.undefined.UndefinedOr[builtins.str]
            If provided, a nonce that can be used for optimistic message
            sending.
        reply : typing.Union[hikari.undefined.UndefinedType, hikari.snowflakes.SnowflakeishOr[hikari.messages.PartialMessage], builtins.bool]
            If provided and `builtins.True`, reply to this message.
            If provided and not `builtins.bool`, the message to reply to.
        mentions_everyone : hikari.undefined.UndefinedOr[builtins.bool]
            If provided, whether the message should parse @everyone/@here
            mentions.
        mentions_reply : hikari.undefined.UndefinedOr[builtins.bool]
            If provided, whether to mention the author of the message
            that is being replied to.

            This will not do anything if not being used with `reply`.
        user_mentions : hikari.undefined.UndefinedOr[typing.Union[hikari.snowflakes.SnowflakeishSequence[hikari.users.PartialUser], builtins.bool]]
            If provided, and `builtins.True`, all mentions will be parsed.
            If provided, and `builtins.False`, no mentions will be parsed.
            Alternatively this may be a collection of
            `hikari.snowflakes.Snowflake`, or `hikari.users.PartialUser`
            derivatives to enforce mentioning specific users.
        role_mentions : hikari.undefined.UndefinedOr[typing.Union[hikari.snowflakes.SnowflakeishSequence[hikari.guilds.PartialRole], builtins.bool]]
            If provided, and `builtins.True`, all mentions will be parsed.
            If provided, and `builtins.False`, no mentions will be parsed.
            Alternatively this may be a collection of
            `hikari.snowflakes.Snowflake`, or
            `hikari.guilds.PartialRole` derivatives to enforce mentioning
            specific roles.

        !!! note
            Attachments can be passed as many different things, to aid in
            convenience.

            - If a `pathlib.PurePath` or `builtins.str` to a valid URL, the
                resource at the given URL will be streamed to Discord when
                sending the message. Subclasses of
                `hikari.files.WebResource` such as
                `hikari.files.URL`,
                `hikari.messages.Attachment`,
                `hikari.emojis.Emoji`,
                `EmbedResource`, etc will also be uploaded this way.
                This will use bit-inception, so only a small percentage of the
                resource will remain in memory at any one time, thus aiding in
                scalability.
            - If a `hikari.files.Bytes` is passed, or a `builtins.str`
                that contains a valid data URI is passed, then this is uploaded
                with a randomized file name if not provided.
            - If a `hikari.files.File`, `pathlib.PurePath` or
                `builtins.str` that is an absolute or relative path to a file
                on your file system is passed, then this resource is uploaded
                as an attachment using non-blocking code internally and streamed
                using bit-inception where possible. This depends on the
                type of `concurrent.futures.Executor` that is being used for
                the application (default is a thread pool which supports this
                behaviour).

        Returns
        -------
        hikari.messages.Message
            The created message.

        Raises
        ------
        hikari.errors.BadRequestError
            This may be raised in several discrete situations, such as messages
            being empty with no attachments or embeds; messages with more than
            2000 characters in them, embeds that exceed one of the many embed
            limits; too many attachments; attachments that are too large;
            invalid image URLs in embeds; `reply` not found or not in the same
            channel; too many components.
        hikari.errors.UnauthorizedError
            If you are unauthorized to make the request (invalid/missing token).
        hikari.errors.ForbiddenError
            If you lack permissions to send messages in the given channel.
        hikari.errors.NotFoundError
            If the channel is not found.
        hikari.errors.InternalServerError
            If an internal error occurs on Discord while handling the request.
        builtins.ValueError
            If more than 100 unique objects/entities are passed for
            `role_mentions` or `user_mentions`.
        builtins.TypeError
            If both `attachment` and `attachments` are specified.
        """  # noqa: E501 - Line too long
        if reply is True:
            reply = self

        elif reply is False:
            reply = undefined.UNDEFINED

        return await self.app.rest.create_message(
            channel=self.channel_id,
            content=content,
            attachment=attachment,
            attachments=attachments,
            component=component,
            components=components,
            embed=embed,
            embeds=embeds,
            nonce=nonce,
            tts=tts,
            reply=reply,
            mentions_everyone=mentions_everyone,
            user_mentions=user_mentions,
            role_mentions=role_mentions,
            mentions_reply=mentions_reply,
        )

    async def delete(self) -> None:
        """Delete this message.

        Raises
        ------
        hikari.errors.NotFoundError
            If the channel this message was created in is not found, or if the
            message has already been deleted.
        hikari.errors.ForbiddenError
            If you lack the permissions to delete the message.
        """
        await self.app.rest.delete_message(self.channel_id, self.id)

    @typing.overload
    async def add_reaction(
        self,
        emoji: typing.Union[str, emojis_.Emoji],
    ) -> None:
        ...

    @typing.overload
    async def add_reaction(
        self,
        emoji: str,
        emoji_id: snowflakes.SnowflakeishOr[emojis_.CustomEmoji],
    ) -> None:
        ...

    async def add_reaction(
        self,
        emoji: typing.Union[str, emojis_.Emoji],
        emoji_id: undefined.UndefinedOr[snowflakes.SnowflakeishOr[emojis_.CustomEmoji]] = undefined.UNDEFINED,
    ) -> None:
        r"""Add a reaction to this message.

        Parameters
        ----------
        emoji: typing.Union[builtins.str, hikari.emojis.Emoji]
            Object or name of the emoji to react with.

            Note that if the emoji is an `hikari.emojis.CustomEmoji`
            and is not from a guild the bot user is in, then this will fail.

        Other Parameters
        ----------------
        emoji_id : hikari.undefined.UndefinedOr[hikari.snowflakes.SnowflakeishOr[hikari.emojis.CustomEmoji]]
            ID of the custom emoji to react with.
            This should only be provided when a custom emoji's name is passed
            for `emoji`.

            Note that this will fail if the emoji is from a guild the bot isn't
            in.

        Examples
        --------
        ```py
        # Using a unicode emoji.
        await message.add_reaction("👌")

        # Using a unicode emoji name.
        await message.add_reaction("\N{OK HAND SIGN}")

        # Using the name and id.
        await message.add_reaction("rooAYAYA", 705837374319493284)

        # Using an Emoji-derived object.
        await message.add_reaction(some_emoji_object)
        ```

        Raises
        ------
        hikari.errors.BadRequestError
            If the emoji is invalid, unknown, or formatted incorrectly.
        hikari.errors.ForbiddenError
            If this is the first reaction using this specific emoji on this
            message and you lack the `ADD_REACTIONS` permission. If you lack
            `READ_MESSAGE_HISTORY`, this may also raise this error.
        hikari.errors.NotFoundError
            If the channel or message is not found, or if the emoji is not
            found.

            This will also occur if you try to add an emoji from a
            guild you are not part of if no one else has previously
            reacted with the same emoji.
        """
        await self.app.rest.add_reaction(channel=self.channel_id, message=self.id, emoji=emoji, emoji_id=emoji_id)

    @typing.overload
    async def remove_reaction(
        self,
        emoji: typing.Union[str, emojis_.Emoji],
        *,
        user: undefined.UndefinedOr[snowflakes.SnowflakeishOr[users_.PartialUser]] = undefined.UNDEFINED,
    ) -> None:
        ...

    @typing.overload
    async def remove_reaction(
        self,
        emoji: str,
        emoji_id: snowflakes.SnowflakeishOr[emojis_.CustomEmoji],
        *,
        user: undefined.UndefinedOr[snowflakes.SnowflakeishOr[users_.PartialUser]] = undefined.UNDEFINED,
    ) -> None:
        ...

    async def remove_reaction(
        self,
        emoji: typing.Union[str, emojis_.Emoji],
        emoji_id: undefined.UndefinedOr[snowflakes.SnowflakeishOr[emojis_.CustomEmoji]] = undefined.UNDEFINED,
        *,
        user: undefined.UndefinedOr[snowflakes.SnowflakeishOr[users_.PartialUser]] = undefined.UNDEFINED,
    ) -> None:
        r"""Remove a reaction from this message.

        Parameters
        ----------
        emoji : typing.Union[builtins.str, hikari.emojis.Emoji]
            Object or name of the emoji to remove the reaction for.

        Other Parameters
        ----------------
        emoji_id : hikari.undefined.UndefinedOr[hikari.snowflakes.SnowflakeishOr[hikari.emojis.CustomEmoji]]
            ID of the custom emoji to remove the reaction for.
            This should only be provided when a custom emoji's name is passed
            for `emoji`.
        user : hikari.undefined.UndefinedOr[hikari.snowflakes.SnowflakeishOr[hikari.users.PartialUser]]
            The user of the reaction to remove. If unspecified, then the bot's
            reaction is removed instead.

        Examples
        --------
            # Using a unicode emoji and removing the bot's reaction from this
            # reaction.
            await message.remove_reaction("\N{OK HAND SIGN}")

            # Using a unicode emoji and removing a specific user from this
            # reaction.
            await message.remove_reaction("\N{OK HAND SIGN}", some_user)

            # Using the name and id.
            await message.add_reaction("rooAYAYA", 705837374319493284)

            # Using an Emoji object and removing a specific user from this
            # reaction.
            await message.remove_reaction(some_emoji_object, some_user)

        Raises
        ------
        hikari.errors.BadRequestError
            If the emoji is invalid, unknown, or formatted incorrectly.
            If any invalid snowflake IDs are passed; a snowflake may be invalid
            due to it being outside of the range of a 64 bit integer.
        hikari.errors.ForbiddenError
            If this is the first reaction using this specific emoji on this
            message and you lack the `ADD_REACTIONS` permission. If you lack
            `READ_MESSAGE_HISTORY`, this may also raise this error. If you
            remove the reaction of another user without `MANAGE_MESSAGES`, this
            will be raised.
        hikari.errors.NotFoundError
            If the channel or message is not found, or if the emoji is not
            found.
        """
        if user is undefined.UNDEFINED:
            await self.app.rest.delete_my_reaction(
                channel=self.channel_id, message=self.id, emoji=emoji, emoji_id=emoji_id
            )
        else:
            await self.app.rest.delete_reaction(
                channel=self.channel_id, message=self.id, emoji=emoji, emoji_id=emoji_id, user=user
            )

    @typing.overload
    async def remove_all_reactions(self) -> None:
        ...

    @typing.overload
    async def remove_all_reactions(
        self,
        emoji: typing.Union[str, emojis_.Emoji],
    ) -> None:
        ...

    @typing.overload
    async def remove_all_reactions(
        self,
        emoji: str,
        emoji_id: snowflakes.SnowflakeishOr[emojis_.CustomEmoji],
    ) -> None:
        ...

    async def remove_all_reactions(
        self,
        emoji: undefined.UndefinedOr[typing.Union[str, emojis_.Emoji]] = undefined.UNDEFINED,
        emoji_id: undefined.UndefinedOr[snowflakes.SnowflakeishOr[emojis_.CustomEmoji]] = undefined.UNDEFINED,
    ) -> None:
        r"""Remove all users' reactions for a specific emoji from the message.

        Other Parameters
        ----------------
        emoji : hikari.undefined.UndefinedOr[typing.Union[builtins.str, hikari.emojis.Emoji]]
            Object or name of the emoji to get the reactions for. If not specified
            then all reactions are removed.
        emoji_id : hikari.undefined.UndefinedOr[hikari.snowflakes.SnowflakeishOr[hikari.emojis.CustomEmoji]]
            ID of the custom emoji to react with.
            This should only be provided when a custom emoji's name is passed
            for `emoji`.

        Example
        --------
            # Using a unicode emoji and removing all 👌 reacts from the message.
            # reaction.
            await message.remove_all_reactions("\N{OK HAND SIGN}")

            # Using the name and id.
            await message.add_reaction("rooAYAYA", 705837374319493284)

            # Removing all reactions entirely.
            await message.remove_all_reactions()

        Raises
        ------
        hikari.errors.ForbiddenError
            If you are missing the `MANAGE_MESSAGES` permission, or the
            permission to view the channel
        hikari.errors.NotFoundError
            If the channel or message is not found, or if the emoji is not
            found.
        hikari.errors.BadRequestError
            If the emoji is invalid, unknown, or formatted incorrectly.
            If any invalid snowflake IDs are passed; a snowflake may be invalid
            due to it being outside of the range of a 64 bit integer.
        """
        if emoji is undefined.UNDEFINED:
            await self.app.rest.delete_all_reactions(channel=self.channel_id, message=self.id)
        else:
            await self.app.rest.delete_all_reactions_for_emoji(
                channel=self.channel_id, message=self.id, emoji=emoji, emoji_id=emoji_id
            )


@attr.define(hash=True, kw_only=True, weakref_slot=False, auto_attribs=False)
class Message(PartialMessage):
    """Represents a message with all known details."""

    # These are purposely not auto attribs, but instead just specify a
    # tighter type bounds (i.e. none are allowed to be undefined.Undefined
    # in this model). We use this in cases where we know all information is
    # present. DO NOT ADD attr.field TO ANY OF THESE, OR ENABLE auto_attribs
    # IN THIS CLASS, the latter will mess up slotting or cause layout conflicts
    # and possibly result in large amounts of wasted memory if you get that far.

    author: users_.User
    """The author of this message."""

    member: typing.Optional[guilds.Member]
    """The member properties for the message's author."""

    content: typing.Optional[str]
    """The content of the message."""

    timestamp: datetime.datetime
    """The timestamp that the message was sent at."""

    edited_timestamp: typing.Optional[datetime.datetime]
    """The timestamp that the message was last edited at.

    Will be `builtins.None` if it wasn't ever edited.
    """

    is_tts: bool
    """Whether the message is a TTS message."""

    mentions: Mentions
    """Who is mentioned in a message."""

    attachments: typing.Sequence[Attachment]
    """The message attachments."""

    embeds: typing.Sequence[embeds_.Embed]
    """The message embeds."""

    reactions: typing.Sequence[Reaction]
    """The message reactions."""

    is_pinned: bool
    """Whether the message is pinned."""

    webhook_id: typing.Optional[snowflakes.Snowflake]
    """If the message was generated by a webhook, the webhook's id."""

    type: typing.Union[MessageType, int]
    """The message type."""

    activity: typing.Optional[MessageActivity]
    """The message activity.

    !!! note
        This will only be provided for messages with rich-presence related chat
        embeds.
    """

    application: typing.Optional[MessageApplication]
    """The message application.

    !!! note
        This will only be provided for messages with rich-presence related chat
        embeds.
    """

    message_reference: typing.Optional[MessageReference]
    """The message reference data."""

    flags: MessageFlag
    """The message flags."""

    stickers: typing.Sequence[Sticker]
    """The stickers sent with this message."""

    nonce: typing.Optional[str]
    """The message nonce. This is a string used for validating a message was sent."""

    referenced_message: typing.Optional[Message]
    """The message that was replied to."""

    interaction: typing.Optional[MessageInteraction]
    """Information about the interaction this message was created by."""

    application_id: typing.Optional[snowflakes.Snowflake]
    """ID of the application this message was sent by.

    !!! note
        This will only be provided for interaction messages.
    """

    components: typing.Sequence[PartialComponent]
    """Sequence of the components attached to this message."""<|MERGE_RESOLUTION|>--- conflicted
+++ resolved
@@ -793,14 +793,10 @@
         This will only be provided for interaction messages.
     """
 
-<<<<<<< HEAD
     components: undefined.UndefinedOr[typing.Sequence[PartialComponent]] = attr.field(hash=False, repr=False)
     """Sequence of the components attached to this message."""
 
-    @property
-=======
     @property  # TODO: update this while refactoring message structure
->>>>>>> 60561c15
     def guild_id(self) -> typing.Optional[snowflakes.Snowflake]:
         """ID of the guild that the message was sent in.
 
