--- conflicted
+++ resolved
@@ -24,13 +24,8 @@
   before_script:
     - rm public -Rvf || true
     - mkdir public || true
-<<<<<<< HEAD
-    - apt-get update -q  # graphviz won't resovle without this???
-    - apt-get install -qy git gcc g++ make graphviz
     - bash tasks/retry-aborts.sh pip install virtualenv
-=======
     - pip install virtualenv
->>>>>>> 89ceaa19
     - python -m venv .venv
     - source .venv/bin/activate
     - bash tasks/retry-aborts.sh pip install -U pip
